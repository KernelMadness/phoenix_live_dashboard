defmodule Phoenix.LiveDashboard.ProcessesLiveTest do
  use ExUnit.Case, async: true

  import Phoenix.ConnTest
  import Phoenix.LiveViewTest
  @endpoint Phoenix.LiveDashboardTest.Endpoint

  test "shows processes with limit" do
    {:ok, live, _} = live(build_conn(), "/dashboard/nonode@nohost/processes")
    rendered = render(live)
    assert rendered |> :binary.matches("</tr>") |> length() <= 100

    rendered = render_patch(live, "/dashboard/nonode@nohost/processes?limit=1000")
    assert rendered |> :binary.matches("</tr>") |> length() > 100
  end

  test "order processes by memory" do
    Agent.start_link(fn -> List.duplicate("a", 1) end, name: :process_live_test_low_memory)
    Agent.start_link(fn -> List.duplicate("a", 1000) end, name: :process_live_test_high_memory)

    {:ok, live, _} = live(build_conn(), "/dashboard/nonode@nohost/processes?limit=1000")
    rendered = render(live)
    assert rendered =~ ~r/:process_live_test_high_memory.*:process_live_test_low_memory/
    assert rendered =~ processes_href(1000, :memory, :asc)
    refute rendered =~ processes_href(1000, :memory, :desc)

    rendered = render_patch(live, "/dashboard/nonode@nohost/processes?limit=1000&sort_dir=asc")
    assert rendered =~ ~r/:process_live_test_low_memory.*:process_live_test_high_memory/
    assert rendered =~ processes_href(1000, :memory, :desc)
    refute rendered =~ processes_href(1000, :memory, :asc)
  end

  test "order processes by reductions" do
    Agent.start_link(fn -> List.duplicate("a", 1) end, name: :process_live_test_low_reductions)
<<<<<<< HEAD

=======
>>>>>>> 8b3615b6
    Agent.start_link(fn -> List.duplicate("a", 1000) end, name: :process_live_test_high_reductions)

    {:ok, live, _} = live(build_conn(), processes_path(1000, :reductions, :desc))
    rendered = render(live)
    assert rendered =~ ~r/:process_live_test_high_reductions.*:process_live_test_low_reductions/
    assert rendered =~ processes_href(1000, :reductions, :asc)
    refute rendered =~ processes_href(1000, :reductions, :desc)

    rendered = render_patch(live, processes_path(1000, :reductions, :asc))
    assert rendered =~ ~r/:process_live_test_low_reductions.*:process_live_test_high_reductions/
    assert rendered =~ processes_href(1000, :reductions, :desc)
    refute rendered =~ processes_href(1000, :reductions, :asc)
  end

  test "order processes by message queue len" do
    {:ok, pid} = Task.start_link(fn -> Process.sleep(:infinity) end)
    Process.register(pid, :process_live_test_low_msgq)
    {:ok, pid} = Task.start_link(fn -> Process.sleep(:infinity) end)
    Process.register(pid, :process_live_test_high_msgq)
    Enum.each(1..1000, &send(pid, {:msg, &1}))

    {:ok, live, _} = live(build_conn(), processes_path(1000, :message_queue_len, :desc))
    rendered = render(live)
    assert rendered =~ ~r/:process_live_test_high_msgq.*:process_live_test_low_msgq/
    assert rendered =~ processes_href(1000, :message_queue_len, :asc)
    refute rendered =~ processes_href(1000, :message_queue_len, :desc)

    rendered = render_patch(live, processes_path(1000, :message_queue_len, :asc))
    assert rendered =~ ~r/:process_live_test_low_msgq.*:process_live_test_high_msgq/
    assert rendered =~ processes_href(1000, :message_queue_len, :desc)
    refute rendered =~ processes_href(1000, :message_queue_len, :asc)
  end

  test "shows process info modal" do
    {:ok, pid} = Task.start_link(fn -> Process.sleep(:infinity) end)
    Process.register(pid, :selected_process)

    {:ok, live, _} = live(build_conn(), process_info_path(pid, 1000, :message_queue_len, :desc))
    rendered = render(live)
    assert rendered =~ processes_href(1000, :message_queue_len, :desc)

    assert rendered =~ "modal-content"
    assert rendered =~ ~r/registered_name.*selected_process/

    render_click([live, "modal"], "close")

    return_path = processes_path(1000, :message_queue_len, :desc)
    assert_redirect live, ^return_path
  end

  defp processes_href(limit, sort_by, sort_dir) do
    ~s|href="#{Plug.HTML.html_escape_to_iodata(processes_path(limit, sort_by, sort_dir))}"|
  end

  defp process_info_path(pid, limit, sort_by, sort_dir) do
    "/dashboard/nonode%40nohost/processes/#{Phoenix.LiveDashboard.ProcessesLive.encode_pid(pid)}?" <>
      "limit=#{limit}&sort_by=#{sort_by}&sort_dir=#{sort_dir}"
  end
  defp processes_path(limit, sort_by, sort_dir) do
    "/dashboard/nonode%40nohost/processes?" <>
      "limit=#{limit}&sort_by=#{sort_by}&sort_dir=#{sort_dir}"
  end
end<|MERGE_RESOLUTION|>--- conflicted
+++ resolved
@@ -32,10 +32,6 @@
 
   test "order processes by reductions" do
     Agent.start_link(fn -> List.duplicate("a", 1) end, name: :process_live_test_low_reductions)
-<<<<<<< HEAD
-
-=======
->>>>>>> 8b3615b6
     Agent.start_link(fn -> List.duplicate("a", 1000) end, name: :process_live_test_high_reductions)
 
     {:ok, live, _} = live(build_conn(), processes_path(1000, :reductions, :desc))
